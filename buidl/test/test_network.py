from unittest import TestCase

from io import BytesIO

from buidl.block import Block
from buidl.helper import decode_base58_addr, decode_gcs
from buidl.network import (
    BASIC_FILTER_TYPE,
    CFCheckPointMessage,
    CFHeadersMessage,
    CFilterMessage,
    FILTERED_BLOCK_DATA_TYPE,
    GetDataMessage,
    GetHeadersMessage,
    GetCFCheckPointMessage,
    GetCFHeadersMessage,
    GetCFiltersMessage,
    HeadersMessage,
    NetworkEnvelope,
    SimpleNode,
    VersionMessage,
)


class NetworkEnvelopeTest(TestCase):
    def test_parse(self):
        msg = bytes.fromhex("f9beb4d976657261636b000000000000000000005df6e0e2")
        stream = BytesIO(msg)
        envelope = NetworkEnvelope.parse(stream)
        self.assertEqual(envelope.command, b"verack")
        self.assertEqual(envelope.payload, b"")
        msg = bytes.fromhex(
            "f9beb4d976657273696f6e0000000000650000005f1a69d2721101000100000000000000bc8f5e5400000000010000000000000000000000000000000000ffffc61b6409208d010000000000000000000000000000000000ffffcb0071c0208d128035cbc97953f80f2f5361746f7368693a302e392e332fcf05050001"
        )
        stream = BytesIO(msg)
        envelope = NetworkEnvelope.parse(stream)
        self.assertEqual(envelope.command, b"version")
        self.assertEqual(envelope.payload, msg[24:])

    def test_serialize(self):
        msg = bytes.fromhex("f9beb4d976657261636b000000000000000000005df6e0e2")
        stream = BytesIO(msg)
        envelope = NetworkEnvelope.parse(stream)
        self.assertEqual(envelope.serialize(), msg)
        msg = bytes.fromhex(
            "f9beb4d976657273696f6e0000000000650000005f1a69d2721101000100000000000000bc8f5e5400000000010000000000000000000000000000000000ffffc61b6409208d010000000000000000000000000000000000ffffcb0071c0208d128035cbc97953f80f2f5361746f7368693a302e392e332fcf05050001"
        )
        stream = BytesIO(msg)
        envelope = NetworkEnvelope.parse(stream)
        self.assertEqual(envelope.serialize(), msg)


class VersionMessageTest(TestCase):
    def test_serialize(self):
        v = VersionMessage(timestamp=0, nonce=b"\x00" * 8)
        self.assertEqual(
            v.serialize().hex(),
            "7f11010000000000000000000000000000000000000000000000000000000000000000000000ffff000000008d20000000000000000000000000000000000000ffff000000008d2000000000000000001b2f70726f6772616d6d696e67626c6f636b636861696e3a302e312f0000000001",
        )


class GetHeadersMessageTest(TestCase):
    def test_serialize(self):
        block_hex = "0000000000000000001237f46acddf58578a37e213d2a6edc4884a2fcad05ba3"
        gh = GetHeadersMessage(start_block=bytes.fromhex(block_hex))
        self.assertEqual(
            gh.serialize().hex(),
            "7f11010001a35bd0ca2f4a88c4eda6d213e2378a5758dfcd6af437120000000000000000000000000000000000000000000000000000000000000000000000000000000000",
        )


class HeadersMessageTest(TestCase):
    def test_parse(self):
        hex_msg = "0200000020df3b053dc46f162a9b00c7f0d5124e2676d47bbe7c5d0793a500000000000000ef445fef2ed495c275892206ca533e7411907971013ab83e3b47bd0d692d14d4dc7c835b67d8001ac157e670000000002030eb2540c41025690160a1014c577061596e32e426b712c7ca00000000000000768b89f07044e6130ead292a3f51951adbd2202df447d98789339937fd006bd44880835b67d8001ade09204600"
        stream = BytesIO(bytes.fromhex(hex_msg))
        headers = HeadersMessage.parse(stream)
        self.assertEqual(len(headers.headers), 2)
        for b in headers.headers:
            self.assertEqual(b.__class__, Block)


class GetDataMessageTest(TestCase):
    def test_serialize(self):
        hex_msg = "020300000030eb2540c41025690160a1014c577061596e32e426b712c7ca00000000000000030000001049847939585b0652fba793661c361223446b6fc41089b8be00000000000000"
        get_data = GetDataMessage()
        block1 = bytes.fromhex(
            "00000000000000cac712b726e4326e596170574c01a16001692510c44025eb30"
        )
        get_data.add_data(FILTERED_BLOCK_DATA_TYPE, block1)
        block2 = bytes.fromhex(
            "00000000000000beb88910c46f6b442312361c6693a7fb52065b583979844910"
        )
        get_data.add_data(FILTERED_BLOCK_DATA_TYPE, block2)
        self.assertEqual(get_data.serialize().hex(), hex_msg)


<<<<<<< HEAD
# FIXME: make this work
# Getting:  ConnectionRefusedError: [Errno 61] Connection refused
if False:

    class SimpleNodeTest(TestCase):
        def test_handshake(self):
            node = SimpleNode("tbtc.programmingblockchain.com", testnet=True)
            node.handshake()

        def test_get_filtered_txs(self):
            from buidl.bloomfilter import BloomFilter

            bf = BloomFilter(30, 5, 90210)
            h160 = decode_base58_addr("mseRGXB89UTFVkWJhTRTzzZ9Ujj4ZPbGK5")
            bf.add(h160)
            node = SimpleNode("tbtc.programmingblockchain.com", testnet=True)
            node.handshake()
            node.send(bf.filterload())
            block_hash = bytes.fromhex(
                "00000000000377db7fde98411876c53e318a395af7304de298fd47b7c549d125"
            )
            txs = node.get_filtered_txs([block_hash])
            self.assertEqual(
                txs[0].id(),
                "0c024b9d3aa2ae8faae96603b8d40c88df2fc6bf50b3f446295206f70f3cf6ad",
            )
            self.assertEqual(
                txs[1].id(),
                "0886537e27969a12478e0d33707bf6b9fe4fdaec8d5d471b5304453b04135e7e",
            )
            self.assertEqual(
                txs[2].id(),
                "23d4effc88b80fb7dbcc2e6a0b0af9821c6fe3bb4c8dc3b61bcab7c45f0f6888",
            )
=======
class SimpleNodeTest(TestCase):
    def test_handshake(self):
        node = SimpleNode("testnet.programmingbitcoin.com", network="testnet")
        node.handshake()

    def test_handshake_signet(self):
        node = SimpleNode("signet.programmingbitcoin.com", network="signet")
        node.handshake()

    def test_get_filtered_txs(self):
        from buidl.bloomfilter import BloomFilter

        bf = BloomFilter(30, 5, 90210)
        h160 = decode_base58("mseRGXB89UTFVkWJhTRTzzZ9Ujj4ZPbGK5")
        bf.add(h160)
        node = SimpleNode("testnet.programmingbitcoin.com", network="testnet")
        node.handshake()
        node.send(bf.filterload())
        block_hash = bytes.fromhex(
            "00000000000377db7fde98411876c53e318a395af7304de298fd47b7c549d125"
        )
        txs = node.get_filtered_txs([block_hash])
        self.assertEqual(
            txs[0].id(),
            "0c024b9d3aa2ae8faae96603b8d40c88df2fc6bf50b3f446295206f70f3cf6ad",
        )
        self.assertEqual(
            txs[1].id(),
            "0886537e27969a12478e0d33707bf6b9fe4fdaec8d5d471b5304453b04135e7e",
        )
        self.assertEqual(
            txs[2].id(),
            "23d4effc88b80fb7dbcc2e6a0b0af9821c6fe3bb4c8dc3b61bcab7c45f0f6888",
        )
>>>>>>> 3a54b1d0


class CFilterTest(TestCase):
    def test_cfilter(self):
        stop_hash = bytes.fromhex(
            "000000006f27ddfe1dd680044a34548f41bed47eba9e6f0b310da21423bc5f33"
        )
        getcfilters = GetCFiltersMessage(stop_hash=stop_hash)
        expected = b"\x00\x01\x00\x00\x00" + stop_hash[::-1]
        self.assertEqual(getcfilters.serialize(), expected)
        expected = (
            b"\x00" + stop_hash[::-1] + b"\x09" + bytes.fromhex("0385acb4f0fe889ef0")
        )
        cfilter = CFilterMessage.parse(BytesIO(expected))
        self.assertEqual(cfilter.filter_type, 0)
        self.assertEqual(cfilter.block_hash, stop_hash)
        self.assertEqual(cfilter.hashes, {1341840, 1483084, 570774})
        self.assertEqual(cfilter.hash(b"\x00"), 1322199)
        included = bytes.fromhex(
            "002027a5000c7917f785d8fc6e5a55adfca8717ecb973ebb7743849ff956d896a7ed"
        )
        self.assertTrue([included] in cfilter)
        self.assertFalse([b"\x00"] in cfilter)
        with self.assertRaises(RuntimeError):
            GetCFiltersMessage()

    def test_cfilter_without_network(self):
        # Example from Trezor Blog Post (https://blog.trezor.io/bip158-compact-block-filters-9b813b07a878)
        block_hash_hex = (
            "000000000000015d6077a411a8f5cc95caf775ccf11c54e27df75ce58d187313"
        )
        filter_hex = "09027acea61b6cc3fb33f5d52f7d088a6b2f75d234e89ca800"
        key = bytes.fromhex(block_hash_hex)[::-1][:16]
        filter_bytes = bytes.fromhex(filter_hex)
        cfilter = CFilterMessage(
            filter_type=BASIC_FILTER_TYPE,
            block_hash=bytes.fromhex(block_hash_hex),
            filter_bytes=filter_bytes,
            hashes=decode_gcs(key, filter_bytes),
        )
        for script, want in (
            ("76a9143ebc40e411ed3c76f86711507ab952300890397288ac", True),
            ("76a914c01a7ca16b47be50cbdbc60724f701d52d75156688ac", True),
            ("76a914000000000000000000000000000000000000000088ac", False),  # made up
        ):
            self.assertEqual(bytes.fromhex(script) in cfilter, want)


class CFHeaderTest(TestCase):
    def test_cfheader(self):
        stop_hash = bytes.fromhex(
            "000000006f27ddfe1dd680044a34548f41bed47eba9e6f0b310da21423bc5f33"
        )
        getcfheaders = GetCFHeadersMessage(stop_hash=stop_hash)
        self.assertEqual(
            getcfheaders.serialize(), b"\x00\x00\x00\x00\x00" + stop_hash[::-1]
        )
        hash2 = b"\x00" * 32
        stream = BytesIO(
            bytes.fromhex(
                "00335fbc2314a20d310b6f9eba7ed4be418f54344a0480d61dfedd276f000000000000000000000000000000000000000000000000000000000000000000000000010000000000000000000000000000000000000000000000000000000000000000"
            )
        )
        cfheaders = CFHeadersMessage.parse(stream)
        self.assertEqual(cfheaders.filter_type, 0)
        self.assertEqual(cfheaders.stop_hash, stop_hash)
        self.assertEqual(cfheaders.previous_filter_header, hash2)
        self.assertEqual(cfheaders.filter_hashes, [hash2])
        with self.assertRaises(RuntimeError):
            GetCFHeadersMessage()


class CFCheckPointTest(TestCase):
    def test_cfcheckpoint(self):
        stop_hash = bytes.fromhex(
            "000000006f27ddfe1dd680044a34548f41bed47eba9e6f0b310da21423bc5f33"
        )
        getcfcheckpoints = GetCFCheckPointMessage(stop_hash=stop_hash)
        self.assertEqual(getcfcheckpoints.serialize(), b"\x00" + stop_hash[::-1])
        hash2 = b"\x00" * 32
        stream = BytesIO(
            bytes.fromhex(
                "00335fbc2314a20d310b6f9eba7ed4be418f54344a0480d61dfedd276f00000000010000000000000000000000000000000000000000000000000000000000000000000000"
            )
        )
        cfcheckpoints = CFCheckPointMessage.parse(stream)
        self.assertEqual(cfcheckpoints.filter_type, 0)
        self.assertEqual(cfcheckpoints.stop_hash, stop_hash)
        self.assertEqual(cfcheckpoints.filter_headers, [hash2])
        with self.assertRaises(RuntimeError):
            GetCFCheckPointMessage()<|MERGE_RESOLUTION|>--- conflicted
+++ resolved
@@ -94,42 +94,6 @@
         self.assertEqual(get_data.serialize().hex(), hex_msg)
 
 
-<<<<<<< HEAD
-# FIXME: make this work
-# Getting:  ConnectionRefusedError: [Errno 61] Connection refused
-if False:
-
-    class SimpleNodeTest(TestCase):
-        def test_handshake(self):
-            node = SimpleNode("tbtc.programmingblockchain.com", testnet=True)
-            node.handshake()
-
-        def test_get_filtered_txs(self):
-            from buidl.bloomfilter import BloomFilter
-
-            bf = BloomFilter(30, 5, 90210)
-            h160 = decode_base58_addr("mseRGXB89UTFVkWJhTRTzzZ9Ujj4ZPbGK5")
-            bf.add(h160)
-            node = SimpleNode("tbtc.programmingblockchain.com", testnet=True)
-            node.handshake()
-            node.send(bf.filterload())
-            block_hash = bytes.fromhex(
-                "00000000000377db7fde98411876c53e318a395af7304de298fd47b7c549d125"
-            )
-            txs = node.get_filtered_txs([block_hash])
-            self.assertEqual(
-                txs[0].id(),
-                "0c024b9d3aa2ae8faae96603b8d40c88df2fc6bf50b3f446295206f70f3cf6ad",
-            )
-            self.assertEqual(
-                txs[1].id(),
-                "0886537e27969a12478e0d33707bf6b9fe4fdaec8d5d471b5304453b04135e7e",
-            )
-            self.assertEqual(
-                txs[2].id(),
-                "23d4effc88b80fb7dbcc2e6a0b0af9821c6fe3bb4c8dc3b61bcab7c45f0f6888",
-            )
-=======
 class SimpleNodeTest(TestCase):
     def test_handshake(self):
         node = SimpleNode("testnet.programmingbitcoin.com", network="testnet")
@@ -143,7 +107,7 @@
         from buidl.bloomfilter import BloomFilter
 
         bf = BloomFilter(30, 5, 90210)
-        h160 = decode_base58("mseRGXB89UTFVkWJhTRTzzZ9Ujj4ZPbGK5")
+        h160 = decode_base58_addr("mseRGXB89UTFVkWJhTRTzzZ9Ujj4ZPbGK5")
         bf.add(h160)
         node = SimpleNode("testnet.programmingbitcoin.com", network="testnet")
         node.handshake()
@@ -164,7 +128,6 @@
             txs[2].id(),
             "23d4effc88b80fb7dbcc2e6a0b0af9821c6fe3bb4c8dc3b61bcab7c45f0f6888",
         )
->>>>>>> 3a54b1d0
 
 
 class CFilterTest(TestCase):
