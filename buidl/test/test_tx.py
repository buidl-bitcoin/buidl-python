--- conflicted
+++ resolved
@@ -176,13 +176,8 @@
         prev_index = 0
         fee = 500
         tx_in = TxIn(prev_tx, prev_index)
-<<<<<<< HEAD
-        amount = tx_in.value(testnet=True) - fee
-        h160 = decode_base58_addr("mqYz6JpuKukHzPg94y4XNDdPCEJrNkLQcv")
-=======
-        amount = tx_in.value(network="testnet") - fee
-        h160 = decode_base58("mqYz6JpuKukHzPg94y4XNDdPCEJrNkLQcv")
->>>>>>> 3a54b1d0
+        amount = tx_in.value(network="testnet") - fee
+        h160 = decode_base58_addr("mqYz6JpuKukHzPg94y4XNDdPCEJrNkLQcv")
         tx_out = TxOut(amount=amount, script_pubkey=P2PKHScriptPubKey(h160))
         t = Tx(1, [tx_in], [tx_out], 0, network="testnet", segwit=True)
         self.assertTrue(t.sign_input(0, private_key))
@@ -198,13 +193,8 @@
         prev_index = 1
         fee = 500
         tx_in = TxIn(prev_tx, prev_index)
-<<<<<<< HEAD
-        amount = tx_in.value(testnet=True) - fee
-        h160 = decode_base58_addr("mqYz6JpuKukHzPg94y4XNDdPCEJrNkLQcv")
-=======
-        amount = tx_in.value(network="testnet") - fee
-        h160 = decode_base58("mqYz6JpuKukHzPg94y4XNDdPCEJrNkLQcv")
->>>>>>> 3a54b1d0
+        amount = tx_in.value(network="testnet") - fee
+        h160 = decode_base58_addr("mqYz6JpuKukHzPg94y4XNDdPCEJrNkLQcv")
         tx_out = TxOut(amount=amount, script_pubkey=P2PKHScriptPubKey(h160))
         t = Tx(1, [tx_in], [tx_out], 0, network="testnet", segwit=True)
         self.assertTrue(t.sign_input(0, private_key, redeem_script=redeem_script))
@@ -242,13 +232,8 @@
         prev_index = 1
         fee = 500
         tx_in = TxIn(prev_tx, prev_index)
-<<<<<<< HEAD
-        amount = tx_in.value(testnet=True) - fee
-        h160 = decode_base58_addr("mqYz6JpuKukHzPg94y4XNDdPCEJrNkLQcv")
-=======
-        amount = tx_in.value(network="testnet") - fee
-        h160 = decode_base58("mqYz6JpuKukHzPg94y4XNDdPCEJrNkLQcv")
->>>>>>> 3a54b1d0
+        amount = tx_in.value(network="testnet") - fee
+        h160 = decode_base58_addr("mqYz6JpuKukHzPg94y4XNDdPCEJrNkLQcv")
         tx_out = TxOut(amount=amount, script_pubkey=P2PKHScriptPubKey(h160))
         t = Tx(1, [tx_in], [tx_out], 0, network="testnet", segwit=True)
         sig1 = t.get_sig_legacy(0, private_key1, redeem_script=redeem_script)
@@ -285,13 +270,8 @@
         prev_index = 1
         fee = 500
         tx_in = TxIn(prev_tx, prev_index)
-<<<<<<< HEAD
-        amount = tx_in.value(testnet=True) - fee
-        h160 = decode_base58_addr("mqYz6JpuKukHzPg94y4XNDdPCEJrNkLQcv")
-=======
-        amount = tx_in.value(network="testnet") - fee
-        h160 = decode_base58("mqYz6JpuKukHzPg94y4XNDdPCEJrNkLQcv")
->>>>>>> 3a54b1d0
+        amount = tx_in.value(network="testnet") - fee
+        h160 = decode_base58_addr("mqYz6JpuKukHzPg94y4XNDdPCEJrNkLQcv")
         tx_out = TxOut(amount=amount, script_pubkey=P2PKHScriptPubKey(h160))
         t = Tx(1, [tx_in], [tx_out], 0, network="testnet", segwit=True)
         sig1 = t.get_sig_segwit(0, private_key1, witness_script=witness_script)
@@ -328,13 +308,8 @@
         prev_index = 0
         fee = 500
         tx_in = TxIn(prev_tx, prev_index)
-<<<<<<< HEAD
-        amount = tx_in.value(testnet=True) - fee
-        h160 = decode_base58_addr("mqYz6JpuKukHzPg94y4XNDdPCEJrNkLQcv")
-=======
-        amount = tx_in.value(network="testnet") - fee
-        h160 = decode_base58("mqYz6JpuKukHzPg94y4XNDdPCEJrNkLQcv")
->>>>>>> 3a54b1d0
+        amount = tx_in.value(network="testnet") - fee
+        h160 = decode_base58_addr("mqYz6JpuKukHzPg94y4XNDdPCEJrNkLQcv")
         tx_out = TxOut(amount=amount, script_pubkey=P2PKHScriptPubKey(h160))
         t = Tx(1, [tx_in], [tx_out], 0, network="testnet", segwit=True)
         sig1 = t.get_sig_segwit(0, private_key1, witness_script=witness_script)
