from os.path import dirname, realpath, sep
from unittest import TestCase

from buidl.ecc import PrivateKey, Signature
from buidl.helper import decode_base58
from buidl.script import P2PKHScriptPubKey, RedeemScript, WitnessScript
from buidl.tx import Tx, TxIn, TxOut, TxFetcher


class TxTest(TestCase):
    cache_file = dirname(realpath(__file__)) + sep + "tx.cache"

    @classmethod
    def setUpClass(cls):
        # fill with cache so we don't have to be online to run these tests
        TxFetcher.load_cache(cls.cache_file)

    def test_parse_version(self):
        raw_tx = "0100000001813f79011acb80925dfe69b3def355fe914bd1d96a3f5f71bf8303c6a989c7d1000000006b483045022100ed81ff192e75a3fd2304004dcadb746fa5e24c5031ccfcf21320b0277457c98f02207a986d955c6e0cb35d446a89d3f56100f4d7f67801c31967743a9c8e10615bed01210349fc4e631e3624a545de3f89f5d8684c7b8138bd94bdd531d2e213bf016b278afeffffff02a135ef01000000001976a914bc3b654dca7e56b04dca18f2566cdaf02e8d9ada88ac99c39800000000001976a9141c4bc762dd5423e332166702cb75f40df79fea1288ac19430600"
        tx = Tx.parse_hex(raw_tx)
        self.assertEqual(tx.version, 1)

    def test_parse_inputs(self):
        raw_tx = "0100000001813f79011acb80925dfe69b3def355fe914bd1d96a3f5f71bf8303c6a989c7d1000000006b483045022100ed81ff192e75a3fd2304004dcadb746fa5e24c5031ccfcf21320b0277457c98f02207a986d955c6e0cb35d446a89d3f56100f4d7f67801c31967743a9c8e10615bed01210349fc4e631e3624a545de3f89f5d8684c7b8138bd94bdd531d2e213bf016b278afeffffff02a135ef01000000001976a914bc3b654dca7e56b04dca18f2566cdaf02e8d9ada88ac99c39800000000001976a9141c4bc762dd5423e332166702cb75f40df79fea1288ac19430600"
        tx = Tx.parse_hex(raw_tx)
        self.assertEqual(len(tx.tx_ins), 1)
        want = bytes.fromhex(
            "d1c789a9c60383bf715f3f6ad9d14b91fe55f3deb369fe5d9280cb1a01793f81"
        )
        self.assertEqual(tx.tx_ins[0].prev_tx, want)
        self.assertEqual(tx.tx_ins[0].prev_index, 0)
        want = bytes.fromhex(
            "6b483045022100ed81ff192e75a3fd2304004dcadb746fa5e24c5031ccfcf21320b0277457c98f02207a986d955c6e0cb35d446a89d3f56100f4d7f67801c31967743a9c8e10615bed01210349fc4e631e3624a545de3f89f5d8684c7b8138bd94bdd531d2e213bf016b278a"
        )
        self.assertEqual(tx.tx_ins[0].script_sig.serialize(), want)
        self.assertEqual(tx.tx_ins[0].sequence, 0xFFFFFFFE)

    def test_parse_outputs(self):
        raw_tx = "0100000001813f79011acb80925dfe69b3def355fe914bd1d96a3f5f71bf8303c6a989c7d1000000006b483045022100ed81ff192e75a3fd2304004dcadb746fa5e24c5031ccfcf21320b0277457c98f02207a986d955c6e0cb35d446a89d3f56100f4d7f67801c31967743a9c8e10615bed01210349fc4e631e3624a545de3f89f5d8684c7b8138bd94bdd531d2e213bf016b278afeffffff02a135ef01000000001976a914bc3b654dca7e56b04dca18f2566cdaf02e8d9ada88ac99c39800000000001976a9141c4bc762dd5423e332166702cb75f40df79fea1288ac19430600"
        tx = Tx.parse_hex(raw_tx)
        self.assertEqual(len(tx.tx_outs), 2)
        want = 32454049
        self.assertEqual(tx.tx_outs[0].amount, want)
        want = bytes.fromhex("1976a914bc3b654dca7e56b04dca18f2566cdaf02e8d9ada88ac")
        self.assertEqual(tx.tx_outs[0].script_pubkey.serialize(), want)
        want = 10011545
        self.assertEqual(tx.tx_outs[1].amount, want)
        want = bytes.fromhex("1976a9141c4bc762dd5423e332166702cb75f40df79fea1288ac")
        self.assertEqual(tx.tx_outs[1].script_pubkey.serialize(), want)

    def test_parse_locktime(self):
        raw_tx = "0100000001813f79011acb80925dfe69b3def355fe914bd1d96a3f5f71bf8303c6a989c7d1000000006b483045022100ed81ff192e75a3fd2304004dcadb746fa5e24c5031ccfcf21320b0277457c98f02207a986d955c6e0cb35d446a89d3f56100f4d7f67801c31967743a9c8e10615bed01210349fc4e631e3624a545de3f89f5d8684c7b8138bd94bdd531d2e213bf016b278afeffffff02a135ef01000000001976a914bc3b654dca7e56b04dca18f2566cdaf02e8d9ada88ac99c39800000000001976a9141c4bc762dd5423e332166702cb75f40df79fea1288ac19430600"
        tx = Tx.parse_hex(raw_tx)
        self.assertEqual(tx.locktime, 410393)

    def test_parse_segwit(self):
        raw_tx = "01000000000101c70c4ede5731f1b47a89d133be9244927fa12e15778ec78a7e071273c0c58a870400000000ffffffff02809698000000000017a9144f34d55c56f827169921df008e8dfdc23678fc1787d464da1f00000000220020701a8d401c84fb13e6baf169d59684e17abd9fa216c8cc5b9fc63d622ff8c58d0400473044022050a5a50e78e6f9c65b5d94c78f8e4b339848456ff7c2231702b4a37439e2a3bd02201569cbf1c672bbb1608d6e9feea28705d8d6e54aa51d9fa396469be6ffc83c2d0147304402200b69a83cc3e3e1694037ef639049b0ece00f15718a03e9038aa42ac9d1bd0ea50220780c510821cd5205e5d178e6277005f4dd61a7fcccd4f8fae9e2d2adc355e728016952210375e00eb72e29da82b89367947f29ef34afb75e8654f6ea368e0acdfd92976b7c2103a1b26313f430c4b15bb1fdce663207659d8cac749a0e53d70eff01874496feff2103c96d495bfdd5ba4145e3e046fee45e84a8a48ad05bd8dbb395c011a32cf9f88053ae00000000"
        tx = Tx.parse_hex(raw_tx)
        self.assertTrue(tx.segwit)
        self.assertEqual(tx.version, 1)
        self.assertEqual(tx.tx_ins[0].prev_index, 4)
        self.assertEqual(tx.tx_outs[0].amount, 10000000)
        self.assertEqual(tx.locktime, 0)

    def test_serialize(self):
        raw_tx = "0100000001813f79011acb80925dfe69b3def355fe914bd1d96a3f5f71bf8303c6a989c7d1000000006b483045022100ed81ff192e75a3fd2304004dcadb746fa5e24c5031ccfcf21320b0277457c98f02207a986d955c6e0cb35d446a89d3f56100f4d7f67801c31967743a9c8e10615bed01210349fc4e631e3624a545de3f89f5d8684c7b8138bd94bdd531d2e213bf016b278afeffffff02a135ef01000000001976a914bc3b654dca7e56b04dca18f2566cdaf02e8d9ada88ac99c39800000000001976a9141c4bc762dd5423e332166702cb75f40df79fea1288ac19430600"
        tx = Tx.parse_hex(raw_tx)
        self.assertEqual(tx.serialize().hex(), raw_tx)

    def test_serialize_segwit(self):
        raw_tx = "01000000000101c70c4ede5731f1b47a89d133be9244927fa12e15778ec78a7e071273c0c58a870400000000ffffffff02809698000000000017a9144f34d55c56f827169921df008e8dfdc23678fc1787d464da1f00000000220020701a8d401c84fb13e6baf169d59684e17abd9fa216c8cc5b9fc63d622ff8c58d0400473044022050a5a50e78e6f9c65b5d94c78f8e4b339848456ff7c2231702b4a37439e2a3bd02201569cbf1c672bbb1608d6e9feea28705d8d6e54aa51d9fa396469be6ffc83c2d0147304402200b69a83cc3e3e1694037ef639049b0ece00f15718a03e9038aa42ac9d1bd0ea50220780c510821cd5205e5d178e6277005f4dd61a7fcccd4f8fae9e2d2adc355e728016952210375e00eb72e29da82b89367947f29ef34afb75e8654f6ea368e0acdfd92976b7c2103a1b26313f430c4b15bb1fdce663207659d8cac749a0e53d70eff01874496feff2103c96d495bfdd5ba4145e3e046fee45e84a8a48ad05bd8dbb395c011a32cf9f88053ae00000000"
        tx = Tx.parse_hex(raw_tx)
        self.assertEqual(tx.serialize().hex(), raw_tx)

    def test_input_value(self):
        tx_hash = "d1c789a9c60383bf715f3f6ad9d14b91fe55f3deb369fe5d9280cb1a01793f81"
        index = 0
        want = 42505594
        tx_in = TxIn(bytes.fromhex(tx_hash), index)
        self.assertEqual(tx_in.value(), want)

    def test_input_pubkey(self):
        tx_hash = "d1c789a9c60383bf715f3f6ad9d14b91fe55f3deb369fe5d9280cb1a01793f81"
        index = 0
        tx_in = TxIn(bytes.fromhex(tx_hash), index)
        want = bytes.fromhex("1976a914a802fc56c704ce87c42d7c92eb75e7896bdc41ae88ac")
        self.assertEqual(tx_in.script_pubkey().serialize(), want)

    def test_fee(self):
        raw_tx = "0100000001813f79011acb80925dfe69b3def355fe914bd1d96a3f5f71bf8303c6a989c7d1000000006b483045022100ed81ff192e75a3fd2304004dcadb746fa5e24c5031ccfcf21320b0277457c98f02207a986d955c6e0cb35d446a89d3f56100f4d7f67801c31967743a9c8e10615bed01210349fc4e631e3624a545de3f89f5d8684c7b8138bd94bdd531d2e213bf016b278afeffffff02a135ef01000000001976a914bc3b654dca7e56b04dca18f2566cdaf02e8d9ada88ac99c39800000000001976a9141c4bc762dd5423e332166702cb75f40df79fea1288ac19430600"
        tx = Tx.parse_hex(raw_tx)
        self.assertEqual(tx.fee(), 40000)
        raw_tx = "010000000456919960ac691763688d3d3bcea9ad6ecaf875df5339e148a1fc61c6ed7a069e010000006a47304402204585bcdef85e6b1c6af5c2669d4830ff86e42dd205c0e089bc2a821657e951c002201024a10366077f87d6bce1f7100ad8cfa8a064b39d4e8fe4ea13a7b71aa8180f012102f0da57e85eec2934a82a585ea337ce2f4998b50ae699dd79f5880e253dafafb7feffffffeb8f51f4038dc17e6313cf831d4f02281c2a468bde0fafd37f1bf882729e7fd3000000006a47304402207899531a52d59a6de200179928ca900254a36b8dff8bb75f5f5d71b1cdc26125022008b422690b8461cb52c3cc30330b23d574351872b7c361e9aae3649071c1a7160121035d5c93d9ac96881f19ba1f686f15f009ded7c62efe85a872e6a19b43c15a2937feffffff567bf40595119d1bb8a3037c356efd56170b64cbcc160fb028fa10704b45d775000000006a47304402204c7c7818424c7f7911da6cddc59655a70af1cb5eaf17c69dadbfc74ffa0b662f02207599e08bc8023693ad4e9527dc42c34210f7a7d1d1ddfc8492b654a11e7620a0012102158b46fbdff65d0172b7989aec8850aa0dae49abfb84c81ae6e5b251a58ace5cfeffffffd63a5e6c16e620f86f375925b21cabaf736c779f88fd04dcad51d26690f7f345010000006a47304402200633ea0d3314bea0d95b3cd8dadb2ef79ea8331ffe1e61f762c0f6daea0fabde022029f23b3e9c30f080446150b23852028751635dcee2be669c2a1686a4b5edf304012103ffd6f4a67e94aba353a00882e563ff2722eb4cff0ad6006e86ee20dfe7520d55feffffff0251430f00000000001976a914ab0c0b2e98b1ab6dbf67d4750b0a56244948a87988ac005a6202000000001976a9143c82d7df364eb6c75be8c80df2b3eda8db57397088ac46430600"
        tx = Tx.parse_hex(raw_tx)
        self.assertEqual(tx.fee(), 140500)

    def test_sig_hash(self):
        raw_tx = "0100000001813f79011acb80925dfe69b3def355fe914bd1d96a3f5f71bf8303c6a989c7d1000000006b483045022100ed81ff192e75a3fd2304004dcadb746fa5e24c5031ccfcf21320b0277457c98f02207a986d955c6e0cb35d446a89d3f56100f4d7f67801c31967743a9c8e10615bed01210349fc4e631e3624a545de3f89f5d8684c7b8138bd94bdd531d2e213bf016b278afeffffff02a135ef01000000001976a914bc3b654dca7e56b04dca18f2566cdaf02e8d9ada88ac99c39800000000001976a9141c4bc762dd5423e332166702cb75f40df79fea1288ac19430600"
        tx = Tx.parse_hex(raw_tx)
        want = int(
            "27e0c5994dec7824e56dec6b2fcb342eb7cdb0d0957c2fce9882f715e85d81a6", 16
        )
        self.assertEqual(tx.sig_hash(0), want)

    def test_sig_hash_bip143(self):
        raw_tx = "0100000000010115e180dc28a2327e687facc33f10f2a20da717e5548406f7ae8b4c811072f8560100000000ffffffff0100b4f505000000001976a9141d7cd6c75c2e86f4cbf98eaed221b30bd9a0b92888ac02483045022100df7b7e5cda14ddf91290e02ea10786e03eb11ee36ec02dd862fe9a326bbcb7fd02203f5b4496b667e6e281cc654a2da9e4f08660c620a1051337fa8965f727eb19190121038262a6c6cec93c2d3ecd6c6072efea86d02ff8e3328bbd0242b20af3425990ac00000000"
        tx = Tx.parse_hex(raw_tx, network="testnet")
        want = int(
            "12bb9e0988736b8d1c3a180acd828b8a7eddae923a6a4bf0b4c14c40cd7327d1", 16
        )
        self.assertEqual(tx.sig_hash(0), want)
        tx = Tx.parse_hex(raw_tx, network="signet")
        self.assertEqual(tx.sig_hash(0), want)

    def test_verify_p2pkh(self):
        tx = TxFetcher.fetch(
            "452c629d67e41baec3ac6f04fe744b4b9617f8f859c63b3002f8684e7a4fee03"
        )
        self.assertTrue(tx.verify())
        tx = TxFetcher.fetch(
            "5418099cc755cb9dd3ebc6cf1a7888ad53a1a3beb5a025bce89eb1bf7f1650a2",
            network="testnet",
        )
        self.assertTrue(tx.verify())

    def test_verify_p2sh(self):
        tx = TxFetcher.fetch(
            "46df1a9484d0a81d03ce0ee543ab6e1a23ed06175c104a178268fad381216c2b"
        )
        self.assertTrue(tx.verify())

    def test_verify_p2wpkh(self):
        tx = TxFetcher.fetch(
            "d869f854e1f8788bcff294cc83b280942a8c728de71eb709a2c29d10bfe21b7c",
            network="testnet",
        )
        self.assertTrue(tx.verify())

    def test_verify_p2sh_p2wpkh(self):
        tx = TxFetcher.fetch(
            "c586389e5e4b3acb9d6c8be1c19ae8ab2795397633176f5a6442a261bbdefc3a"
        )
        self.assertTrue(tx.verify())

    def test_verify_p2wsh(self):
        tx = TxFetcher.fetch(
            "78457666f82c28aa37b74b506745a7c7684dc7842a52a457b09f09446721e11c",
            network="testnet",
        )
        self.assertTrue(tx.verify())

    def test_sign_p2pkh(self):
        private_key = PrivateKey(secret=8675309)
        tx_ins = []
        prev_tx = bytes.fromhex(
            "0025bc3c0fa8b7eb55b9437fdbd016870d18e0df0ace7bc9864efc38414147c8"
        )
        tx_ins.append(TxIn(prev_tx, 0))
        tx_outs = []
        h160 = decode_base58("mzx5YhAH9kNHtcN481u6WkjeHjYtVeKVh2")
        tx_outs.append(
            TxOut(amount=int(0.99 * 100000000), script_pubkey=P2PKHScriptPubKey(h160))
        )
        h160 = decode_base58("mnrVtF8DWjMu839VW3rBfgYaAfKk8983Xf")
        tx_outs.append(
            TxOut(amount=int(0.1 * 100000000), script_pubkey=P2PKHScriptPubKey(h160))
        )
        tx = Tx(1, tx_ins, tx_outs, 0, network="testnet")
        self.assertTrue(tx.sign_p2pkh(0, private_key))

    def test_sign_p2wpkh(self):
        private_key = PrivateKey(secret=8675309)
        prev_tx = bytes.fromhex(
            "6bfa079532dd9fad6cfbf218edc294fdfa7dd0cb3956375bc864577fb36fad97"
        )
        prev_index = 0
        fee = 500
        tx_in = TxIn(prev_tx, prev_index)
        amount = tx_in.value(network="testnet") - fee
        h160 = decode_base58("mqYz6JpuKukHzPg94y4XNDdPCEJrNkLQcv")
        tx_out = TxOut(amount=amount, script_pubkey=P2PKHScriptPubKey(h160))
        t = Tx(1, [tx_in], [tx_out], 0, network="testnet", segwit=True)
        self.assertTrue(t.sign_input(0, private_key))
        want = "0100000000010197ad6fb37f5764c85b375639cbd07dfafd94c2ed18f2fb6cad9fdd329507fa6b0000000000ffffffff014c400f00000000001976a9146e13971913b9aa89659a9f53d327baa8826f2d7588ac02483045022100feab5b8feefd5e774bdfdc1dc23525b40f1ffaa25a376f8453158614f00fa6cb02204456493d0bc606ebeb3fa008e056bbc96a67cb0c11abcc871bfc2bec60206bf0012103935581e52c354cd2f484fe8ed83af7a3097005b2f9c60bff71d35bd795f54b6700000000"
        self.assertEqual(t.serialize().hex(), want)

    def test_sign_p2sh_p2wpkh(self):
        private_key = PrivateKey(secret=8675309)
        redeem_script = private_key.point.p2sh_p2wpkh_redeem_script()
        prev_tx = bytes.fromhex(
            "2e19b463bd5c8a3e0f10ae827f5a670f6794fca96394ecf8488321291d1c2ee9"
        )
        prev_index = 1
        fee = 500
        tx_in = TxIn(prev_tx, prev_index)
        amount = tx_in.value(network="testnet") - fee
        h160 = decode_base58("mqYz6JpuKukHzPg94y4XNDdPCEJrNkLQcv")
        tx_out = TxOut(amount=amount, script_pubkey=P2PKHScriptPubKey(h160))
        t = Tx(1, [tx_in], [tx_out], 0, network="testnet", segwit=True)
        self.assertTrue(t.sign_input(0, private_key, redeem_script=redeem_script))
        want = "01000000000101e92e1c1d29218348f8ec9463a9fc94670f675a7f82ae100f3e8a5cbd63b4192e0100000017160014d52ad7ca9b3d096a38e752c2018e6fbc40cdf26fffffffff014c400f00000000001976a9146e13971913b9aa89659a9f53d327baa8826f2d7588ac0247304402205e3ae5ac9a0e0a16ae04b0678c5732973ce31051ba9f42193e69843e600d84f2022060a91cbd48899b1bf5d1ffb7532f69ab74bc1701a253a415196b38feb599163b012103935581e52c354cd2f484fe8ed83af7a3097005b2f9c60bff71d35bd795f54b6700000000"
        self.assertEqual(t.serialize().hex(), want)

    def test_sign_input(self):
        private_key = PrivateKey(secret=8675309)
        tx_ins = []
        prev_tx = bytes.fromhex(
            "0025bc3c0fa8b7eb55b9437fdbd016870d18e0df0ace7bc9864efc38414147c8"
        )
        tx_ins.append(TxIn(prev_tx, 0))
        tx_outs = []
        h160 = decode_base58("mzx5YhAH9kNHtcN481u6WkjeHjYtVeKVh2")
        tx_outs.append(
            TxOut(amount=int(0.99 * 100000000), script_pubkey=P2PKHScriptPubKey(h160))
        )
        h160 = decode_base58("mnrVtF8DWjMu839VW3rBfgYaAfKk8983Xf")
        tx_outs.append(
            TxOut(amount=int(0.1 * 100000000), script_pubkey=P2PKHScriptPubKey(h160))
        )
        tx = Tx(1, tx_ins, tx_outs, 0, network="testnet")
        self.assertTrue(tx.sign_input(0, private_key))

    def test_sign_p2sh_multisig(self):
        private_key1 = PrivateKey(secret=8675309)
        private_key2 = PrivateKey(secret=8675310)

        redeem_script = RedeemScript.create_p2sh(
            quorum_m=2,
            pubkey_hex_list=[
                private_key1.point.sec().hex(),
                private_key2.point.sec().hex(),
            ],
        )

        prev_tx = bytes.fromhex(
            "ded9b3c8b71032d42ea3b2fd5211d75b39a90637f967e637b64dfdb887dd11d7"
        )
        prev_index = 1
        fee_sats = 500
        tx_in = TxIn(prev_tx, prev_index)
<<<<<<< HEAD
        tx_in_sats = 1000000
        amount = tx_in_sats - fee_sats
=======
        amount = tx_in.value(network="testnet") - fee
>>>>>>> 3a54b1d0
        h160 = decode_base58("mqYz6JpuKukHzPg94y4XNDdPCEJrNkLQcv")
        tx_out = TxOut(amount=amount, script_pubkey=P2PKHScriptPubKey(h160))
        t = Tx(1, [tx_in], [tx_out], 0, network="testnet", segwit=True)
        sig1 = t.get_sig_legacy(0, private_key1, redeem_script=redeem_script)
        sig2 = t.get_sig_legacy(0, private_key2, redeem_script=redeem_script)
        self.assertTrue(
            t.check_sig_legacy(
                0,
                private_key1.point,
                Signature.parse(sig1[:-1]),
                redeem_script=redeem_script,
            )
        )
        self.assertTrue(
            t.check_sig_legacy(
                0,
                private_key2.point,
                Signature.parse(sig2[:-1]),
                redeem_script=redeem_script,
            )
        )
        tx_in.finalize_p2sh_multisig([sig1, sig2], redeem_script)
        want = "01000000000101d711dd87b8fd4db637e667f93706a9395bd71152fdb2a32ed43210b7c8b3d9de01000000da00483045022100c457fa45f63636eb2552cef642116a8363469d60b99dcda19686d30ed2a539bb0220222c7617e3dd9aef37095df52047e9a6bf11254a88eab521aec1b8b4e7913b3401473044022003d3d6a1b232b42d9fb961b42ab6854077a1e195473d952d54e6dcf22ef6dede02206f62a44b65e1dbccbdd54a3fd6f87c05a8d8da39c70e06f5ee07d469e1155e020147522103935581e52c354cd2f484fe8ed83af7a3097005b2f9c60bff71d35bd795f54b672103674944c63d8dc3373a88cd1f8403b39b48be07bdb83d51dbbaa34be070c72e1452aeffffffff014c400f00000000001976a9146e13971913b9aa89659a9f53d327baa8826f2d7588ac0000000000"
        self.assertEqual(t.serialize().hex(), want)

    def test_sign_p2wsh_multisig(self):
        private_key1 = PrivateKey(secret=8675309)
        private_key2 = PrivateKey(secret=8675310)
        witness_script = WitnessScript(
            [0x52, private_key1.point.sec(), private_key2.point.sec(), 0x52, 0xAE]
        )
        prev_tx = bytes.fromhex(
            "61cd20e3ffdf9216cee9cd607e1a65d3096513c4df3a63d410c047379b54a94a"
        )
        prev_index = 1
        fee = 500
        tx_in = TxIn(prev_tx, prev_index)
        amount = tx_in.value(network="testnet") - fee
        h160 = decode_base58("mqYz6JpuKukHzPg94y4XNDdPCEJrNkLQcv")
        tx_out = TxOut(amount=amount, script_pubkey=P2PKHScriptPubKey(h160))
        t = Tx(1, [tx_in], [tx_out], 0, network="testnet", segwit=True)
        sig1 = t.get_sig_segwit(0, private_key1, witness_script=witness_script)
        sig2 = t.get_sig_segwit(0, private_key2, witness_script=witness_script)
        self.assertTrue(
            t.check_sig_segwit(
                0,
                private_key1.point,
                Signature.parse(sig1[:-1]),
                witness_script=witness_script,
            )
        )
        self.assertTrue(
            t.check_sig_segwit(
                0,
                private_key2.point,
                Signature.parse(sig2[:-1]),
                witness_script=witness_script,
            )
        )
        tx_in.finalize_p2wsh_multisig([sig1, sig2], witness_script)
        want = "010000000001014aa9549b3747c010d4633adfc4136509d3651a7e60cde9ce1692dfffe320cd610100000000ffffffff014c400f00000000001976a9146e13971913b9aa89659a9f53d327baa8826f2d7588ac04004730440220325e9f389c4835dab74d644e8c8e295535d9b082d28aefc3fa127e23538051bd022050d68dcecda660d4c01a8443c2b30bd0b3e4b1a405b0f352dcb068210862f6810147304402201abceabfc94903644cf7be836876eaa418cb226e03554c17a71c65b232f4507302202105a8344abae9632d1bc8249a52cf651c4ea02ca5259e20b50d8169c949f5a20147522103935581e52c354cd2f484fe8ed83af7a3097005b2f9c60bff71d35bd795f54b672103674944c63d8dc3373a88cd1f8403b39b48be07bdb83d51dbbaa34be070c72e1452ae00000000"
        self.assertEqual(t.serialize().hex(), want)

    def test_sign_p2sh_p2wsh_multisig(self):
        private_key1 = PrivateKey(secret=8675309)
        private_key2 = PrivateKey(secret=8675310)
        witness_script = WitnessScript(
            [0x52, private_key1.point.sec(), private_key2.point.sec(), 0x52, 0xAE]
        )
        prev_tx = bytes.fromhex(
            "f92c8c8e40296c6a94539b6d22d8994a56dd8ff2d6018d07a8371fef1f66efee"
        )
        prev_index = 0
        fee = 500
        tx_in = TxIn(prev_tx, prev_index)
        amount = tx_in.value(network="testnet") - fee
        h160 = decode_base58("mqYz6JpuKukHzPg94y4XNDdPCEJrNkLQcv")
        tx_out = TxOut(amount=amount, script_pubkey=P2PKHScriptPubKey(h160))
        t = Tx(1, [tx_in], [tx_out], 0, network="testnet", segwit=True)
        sig1 = t.get_sig_segwit(0, private_key1, witness_script=witness_script)
        sig2 = t.get_sig_segwit(0, private_key2, witness_script=witness_script)
        self.assertTrue(
            t.check_sig_segwit(
                0,
                private_key1.point,
                Signature.parse(sig1[:-1]),
                witness_script=witness_script,
            )
        )
        self.assertTrue(
            t.check_sig_segwit(
                0,
                private_key2.point,
                Signature.parse(sig2[:-1]),
                witness_script=witness_script,
            )
        )
        tx_in.finalize_p2sh_p2wsh_multisig([sig1, sig2], witness_script)
        want = "01000000000101eeef661fef1f37a8078d01d6f28fdd564a99d8226d9b53946a6c29408e8c2cf900000000232200206ddafd1089f07a2ba9868df71f622801fe11f5452c6ff1f8f51573133828b437ffffffff014c400f00000000001976a9146e13971913b9aa89659a9f53d327baa8826f2d7588ac0400483045022100d31433973b7f8014a4e17d46c4720c6c9bed1ee720dc1f0839dd847fa6972553022039278e98a3c18f4748a2727b99acd41eb1534dcf041a3abefd0c7546c868f55801473044022027be7d616b0930c1edf7ed39cc99edf5975e7b859d3224fe340d55c595c2798f02206c05662d39e5b05cc13f936360d62a482b122ad9791074bbdafec3ddc221b8c00147522103935581e52c354cd2f484fe8ed83af7a3097005b2f9c60bff71d35bd795f54b672103674944c63d8dc3373a88cd1f8403b39b48be07bdb83d51dbbaa34be070c72e1452ae00000000"
        self.assertEqual(t.serialize().hex(), want)

    def test_is_coinbase(self):
        raw_tx = "01000000010000000000000000000000000000000000000000000000000000000000000000ffffffff5e03d71b07254d696e656420627920416e74506f6f6c20626a31312f4542312f4144362f43205914293101fabe6d6d678e2c8c34afc36896e7d9402824ed38e856676ee94bfdb0c6c4bcd8b2e5666a0400000000000000c7270000a5e00e00ffffffff01faf20b58000000001976a914338c84849423992471bffb1a54a8d9b1d69dc28a88ac00000000"
        tx = Tx.parse_hex(raw_tx)
        self.assertTrue(tx.is_coinbase())

    def test_coinbase_height(self):
        raw_tx = "01000000010000000000000000000000000000000000000000000000000000000000000000ffffffff5e03d71b07254d696e656420627920416e74506f6f6c20626a31312f4542312f4144362f43205914293101fabe6d6d678e2c8c34afc36896e7d9402824ed38e856676ee94bfdb0c6c4bcd8b2e5666a0400000000000000c7270000a5e00e00ffffffff01faf20b58000000001976a914338c84849423992471bffb1a54a8d9b1d69dc28a88ac00000000"
        tx = Tx.parse_hex(raw_tx)
        self.assertEqual(tx.coinbase_height(), 465879)
        raw_tx = "0100000001813f79011acb80925dfe69b3def355fe914bd1d96a3f5f71bf8303c6a989c7d1000000006b483045022100ed81ff192e75a3fd2304004dcadb746fa5e24c5031ccfcf21320b0277457c98f02207a986d955c6e0cb35d446a89d3f56100f4d7f67801c31967743a9c8e10615bed01210349fc4e631e3624a545de3f89f5d8684c7b8138bd94bdd531d2e213bf016b278afeffffff02a135ef01000000001976a914bc3b654dca7e56b04dca18f2566cdaf02e8d9ada88ac99c39800000000001976a9141c4bc762dd5423e332166702cb75f40df79fea1288ac19430600"
        tx = Tx.parse_hex(raw_tx)
        self.assertIsNone(tx.coinbase_height())<|MERGE_RESOLUTION|>--- conflicted
+++ resolved
@@ -238,12 +238,8 @@
         prev_index = 1
         fee_sats = 500
         tx_in = TxIn(prev_tx, prev_index)
-<<<<<<< HEAD
         tx_in_sats = 1000000
         amount = tx_in_sats - fee_sats
-=======
-        amount = tx_in.value(network="testnet") - fee
->>>>>>> 3a54b1d0
         h160 = decode_base58("mqYz6JpuKukHzPg94y4XNDdPCEJrNkLQcv")
         tx_out = TxOut(amount=amount, script_pubkey=P2PKHScriptPubKey(h160))
         t = Tx(1, [tx_in], [tx_out], 0, network="testnet", segwit=True)
